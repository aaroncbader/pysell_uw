--- conflicted
+++ resolved
@@ -336,8 +336,6 @@
                 plt.show()
         return s,pres
     
-<<<<<<< HEAD
-=======
     def current(self, plot=True, show=False):
         s = self.psi[1:]/self.psi[-1]
         jdotb = self.jdotb[1:]
@@ -347,7 +345,6 @@
                 plt.show()
         return s,jdotb
 
->>>>>>> 96e09152
     def r_at_point(self, s, theta, phi):
         self.interp_val(s,fourier='r')
         return sum(self.rinterp*np.cos(self.xm*theta - self.xn*phi))
