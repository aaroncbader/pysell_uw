--- conflicted
+++ resolved
@@ -17,10 +17,7 @@
     imp.find_module('mayavi')
     use_mayavi = True
     from mayavi import mlab
-<<<<<<< HEAD
-=======
     import vtk
->>>>>>> d71899ff
 except ImportError:
      use_mayavi = False
 #use_mayavi = False
@@ -130,13 +127,8 @@
 
     #This works, but there is an issue with plot display at high
     #resolution.  I have not figured out how to fix it yet
-<<<<<<< HEAD
-    def modb_on_surface(self, fs=-1, ntheta=128,nphi=128, plot=True,
-                        show=False, outxyz=None, full=False):
-=======
     def modb_on_surface(self, fs=-1, ntheta=64, nphi=64, plot=True,
                         show=False, outxyz=None, full=False, mayavi=True):
->>>>>>> d71899ff
         #first attempt will use trisurface, let's see how it looks
         r = np.zeros([nphi,ntheta])
         z = np.zeros([nphi,ntheta])
@@ -161,21 +153,12 @@
                 x[phii,ti] += r[phii,ti]*np.cos(p)
                 y[phii,ti] += r[phii,ti]*np.sin(p)
                 b[phii,ti] = self.modb_at_point(fs, th, p)
-<<<<<<< HEAD
-
-        if plot and not use_mayavi:
-            fig = plt.figure()
-            ax = fig.add_subplot(111, projection='3d')
-            my_col = cm.jet((b-np.min(b))/(np.max(b)-np.min(b)))
-
-=======
-        my_col = cm.jet((b-np.min(b))/(np.max(b)-np.min(b)))        
+        my_col = cm.jet((b-np.min(b))/(np.max(b)-np.min(b)))
         if plot and (not use_mayavi or not mayavi):
             fig = plt.figure()
             ax = fig.add_subplot(111, projection='3d')
             #my_col = cm.jet((b-np.min(b))/(np.max(b)-np.min(b)))
-            
->>>>>>> d71899ff
+
             ax.plot_surface(x,y,z,facecolors=my_col,norm=True)
             #set axis to equal
             max_range = np.array([x.max()-x.min(), y.max()-y.min(),
@@ -191,26 +174,10 @@
             if show:
                 plt.show()
 
-<<<<<<< HEAD
-        if plot and use_mayavi:
-            #print('mayavi plotting goes here')
-            my_col = (b-np.min(b))/(np.max(b)-np.min(b))
-            fig = mlab.figure()
-            mlab.mesh(x,y,z,scalars=my_col)
-            mlab.axes()
-            #note the initial view is poor, but can be interactively adjusted
-            #if savefig is ever required, add a line to adjust view
-            #mlab.view(azimuth, elev, distance)
-            #  try    (180, 4, 10)
-            if show:
-                mlab.show()
-
-=======
         elif plot and use_mayavi:
             mlab.mesh(x,y,z, scalars=b)
             if show:
                 mlab.show()
->>>>>>> d71899ff
 
         if outxyz is not None:
             wf = open(outxyz, 'w')
@@ -219,14 +186,9 @@
                     s = (str(x[phii,ti]) + '\t' + str(y[phii,ti]) + '\t'
                          + str(z[phii,ti]) + '\n')
                     wf.write(s)
-<<<<<<< HEAD
-
-
-=======
         #return [x, y, z, b]
-            
-    
->>>>>>> d71899ff
+
+
     #Plot rotational transform as a function of s
     def plot_iota(self, plot=True, show=False):
         s = self.psi[1:]/self.psi[-1]
@@ -237,8 +199,6 @@
         return s,self.iota[1:]
 
 
-<<<<<<< HEAD
-=======
     def pressure(self, plot=True, show=False):
         s = self.psi[1:]/self.psi[-1]
         pres = self.pres[1:]
@@ -247,8 +207,7 @@
             if show:
                 plt.show()
         return s,pres
-    
->>>>>>> d71899ff
+
     def r_at_point(self, fs, theta, phi):
         return sum(self.rmnc[fs,:]*np.cos(self.xm*theta - self.xn*phi))
 
